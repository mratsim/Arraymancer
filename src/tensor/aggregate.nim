--- conflicted
+++ resolved
@@ -18,12 +18,10 @@
         ./higher_order_foldreduce,
         ./math_functions,
         ./accessors,
-<<<<<<< HEAD
         ./algorithms,
-=======
         ./private/p_empty_tensors,
->>>>>>> 7505360d
         math
+        
 import complex except Complex64, Complex32
 
 # ### Standard aggregate functions
