<<<<<<< HEAD
import numpy as np
import time
=======
import numpy as np, time, sys
>>>>>>> 5f2cb79d


dz = 0.01
z = 100
space_steps = int(z / dz)

time_steps = 50000
dt = 0.12 / time_steps
alpha = 2
starting_temp = 30
oscillations = 20
a_dz2 = alpha / dz**2


def f(T):
    return a_dz2 * (T[:-2] - 2 * T[1:-1] + T[2:])


def euler_solve(Ts):
    for t in range(time_steps-1):
        Ts[t+1, 1:-1] = Ts[t, 1:-1] + dt * f(Ts[t])
        Ts[t+1, -1] = Ts[t+1, -2]
    return Ts

start = time.time()

ts = np.linspace(0, 0.12, time_steps)

start_iterspeed = time.time()
Ts = starting_temp * np.ones((time_steps, space_steps), dtype=np.float64)
stop_iterspeed = time.time()

Ts[:, 0] = starting_temp - oscillations * np.sin(2 * np.pi * ts / 12)

euler = euler_solve(Ts)

stop = time.time()

print(sys.version)
np.__config__.show()
print("Numpy iteration speed - time taken: {} seconds".format(stop_iterspeed - start_iterspeed))
print("Numpy Euler solve - time taken: {} seconds".format(stop - start))

<<<<<<< HEAD
# Measurement on i7-970 (Hexa core 3.2GHz)
# Numpy Euler solve - time taken: 5.477107048034668 seconds
# 5.83s, 3841.9Mb
=======
# Measurement on i5-5257U (Dual core mobile Broadwell 2.7Ghz)

# Python 2.7 + Apple Accelerate
# Numpy iteration speed - time taken: 9.16847395897 seconds
# Numpy Euler solve - time taken: 16.3511238098 seconds
# 17.09s, 3921.8Mb

# Python 3 with Intel MKL
# Numpy iteration speed - time taken: 2.673659086227417 seconds
# Numpy Euler solve - time taken: 6.034733057022095 seconds
# 6.49s, 3836.5Mb
>>>>>>> 5f2cb79d
<|MERGE_RESOLUTION|>--- conflicted
+++ resolved
@@ -1,9 +1,6 @@
-<<<<<<< HEAD
+import sys
+import time
 import numpy as np
-import time
-=======
-import numpy as np, time, sys
->>>>>>> 5f2cb79d
 
 
 dz = 0.01
@@ -47,11 +44,6 @@
 print("Numpy iteration speed - time taken: {} seconds".format(stop_iterspeed - start_iterspeed))
 print("Numpy Euler solve - time taken: {} seconds".format(stop - start))
 
-<<<<<<< HEAD
-# Measurement on i7-970 (Hexa core 3.2GHz)
-# Numpy Euler solve - time taken: 5.477107048034668 seconds
-# 5.83s, 3841.9Mb
-=======
 # Measurement on i5-5257U (Dual core mobile Broadwell 2.7Ghz)
 
 # Python 2.7 + Apple Accelerate
@@ -62,5 +54,4 @@
 # Python 3 with Intel MKL
 # Numpy iteration speed - time taken: 2.673659086227417 seconds
 # Numpy Euler solve - time taken: 6.034733057022095 seconds
-# 6.49s, 3836.5Mb
->>>>>>> 5f2cb79d
+# 6.49s, 3836.5Mb